--- conflicted
+++ resolved
@@ -883,12 +883,9 @@
     if not woke_result:
         return {"ok": True, "target_set": False, "taunt": None, "woke": False}
 
-<<<<<<< HEAD
     if not woke:
         return {"ok": True, "target_set": False, "taunt": None, "woke": False}
 
-=======
->>>>>>> 5bcbc521
     monster["target_player_id"] = player_id
     if player_pos is not None:
         tracking_mod.record_target_position(monster, player_id, player_pos)
